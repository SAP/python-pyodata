"""Service tests"""

import datetime
import responses
import requests
import pytest
from unittest.mock import patch

import pyodata.v2.model
import pyodata.v2.service
from pyodata.exceptions import PyODataException, HttpError, ExpressionError
from pyodata.v2.service import EntityKey, EntityProxy, GetEntitySetFilter

from tests.conftest import assert_request_contains_header


URL_ROOT = 'http://odatapy.example.com'


@pytest.fixture
def service(schema):
    """Service fixture"""
    assert schema.namespaces   # this is pythonic way how to check > 0
    return pyodata.v2.service.Service(URL_ROOT, schema, requests)


@responses.activate
def test_create_entity(service):
    """Basic test on creating entity"""

    # pylint: disable=redefined-outer-name

    responses.add(
        responses.POST,
        "{0}/MasterEntities".format(service.url),
        headers={'Content-type': 'application/json'},
        json={'d': {
            'Key': '12345',
            'Data': 'abcd'
        }},
        status=201)

    result = service.entity_sets.MasterEntities.create_entity().set(**{'Key': '1234', 'Data': 'abcd'}).execute()

    assert result.Key == '12345'
    assert result.Data == 'abcd'


@responses.activate
def test_create_entity_code_201(service):
    """Creating entity returns code 201"""

    # pylint: disable=redefined-outer-name

    responses.add(
        responses.POST,
        "{0}/MasterEntities".format(service.url),
        headers={'Content-type': 'application/json'},
        json={'d': {
            'Key': '12345',
            'Data': 'abcd'
        }},
        status=200)

    result = service.entity_sets.MasterEntities.create_entity(200).set(**{'Key': '1234', 'Data': 'abcd'}).execute()

    assert result.Key == '12345'
    assert result.Data == 'abcd'


@responses.activate
def test_create_entity_code_400(service):
    """Test that exception is raised in case of incorrect return code"""

    # pylint: disable=redefined-outer-name

    responses.add(
        responses.POST,
        "{0}/MasterEntities".format(service.url),
        headers={'Content-type': 'application/json'},
        json={},
        status=400)

    with pytest.raises(PyODataException) as e_info:
        service.entity_sets.MasterEntities.create_entity().set(**{'Key': '1234', 'Data': 'abcd'}).execute()

    assert str(e_info.value).startswith('HTTP POST for Entity Set')


@responses.activate
def test_create_entity_containing_enum(service):
    """Basic test on creating entity with enum"""

    # pylint: disable=redefined-outer-name

    responses.add(
        responses.POST,
        "{0}/EnumTests".format(service.url),
        headers={'Content-type': 'application/json'},
        json={'d': {
            'CountryOfOrigin': 'USA',
        }},
        status=201)

    result = service.entity_sets.EnumTests.create_entity().set(**{'CountryOfOrigin': 'USA'}).execute()

    USA = service.schema.enum_type('Country').USA
    assert result.CountryOfOrigin == USA

    traits = service.schema.enum_type('Country').traits
    literal = traits.to_literal(USA)

    assert literal == "EXAMPLE_SRV.Country\'USA\'"
    assert traits.from_literal(literal).name == 'USA'

@responses.activate
def test_create_entity_nested(service):
    """Basic test on creating entity"""

    # pylint: disable=redefined-outer-name

    responses.add(
        responses.POST,
        "{0}/Cars".format(service.url),
        headers={'Content-type': 'application/json'},
        json={'d': {
            'Name': 'Hadraplan',
        }},
        status=201)

    responses.add(
        responses.GET,
        "{0}/Cars('Hadraplan')/IDPic/$value/".format(service.url),
        headers={'Content-type': 'application/jpeg'},
        body='DEADBEEF',
        status=200)

    entity = {'Name': 'Hadraplan', 'IDPic' : {'Content': 'DEADBEEF'}}
    result = service.entity_sets.Cars.create_entity().set(**entity).execute()

    assert result.Name == 'Hadraplan'
    assert result.nav('IDPic').get_value().execute().content == b'DEADBEEF'


@responses.activate
def test_create_entity_header_x_requested_with(service):
    """Test for header with item X-Requested-With in create entity request"""

    # pylint: disable=redefined-outer-name

    responses.add(
        responses.POST,
        "{0}/Cars".format(service.url),
        headers={'Content-type': 'application/json'},
        json={'d': {
            'Name': 'Hadraplan',
        }},
        status=201)

    entity = {'Name': 'Hadraplan'}
    result = service.entity_sets.Cars.create_entity().set(**entity).execute()

    assert result.Name == 'Hadraplan'
    assert_request_contains_header(responses.calls[0].request.headers, 'X-Requested-With', 'X')


@responses.activate
def test_create_entity_nested_list(service):
    """Test for creating entity with nested list"""

    # pylint: disable=redefined-outer-name

    responses.add(
        responses.POST,
        "{0}/Cars".format(service.url),
        headers={'Content-type': 'application/json'},
        json={'d': {
            'Name': 'Hadraplan',
            'IDPic': [{
                'CarName': 'Hadraplan-Plus'
            }]
        }},
        status=201)

    entity = {'Name': 'Hadraplan', 'IDPic' : [{'CarName': 'Hadraplan-Plus'}]}
    result = service.entity_sets.Cars.create_entity().set(**entity).execute()

    assert responses.calls[0].request.body == '{"Name": "Hadraplan", "IDPic": [{"CarName": "Hadraplan-Plus"}]}'

@responses.activate
def test_get_entity_property(service):
    """Basic test on getting single property of selected entity"""

    # pylint: disable=redefined-outer-name

    responses.add(
        responses.GET,
        "{0}/MasterEntities('12345')".format(service.url),
        headers={'Content-type': 'application/json'},
        json={'d': {'Key': '12345'}},
        status=200)

    assert service.entity_sets.MasterEntities.get_entity('12345').execute().Key == '12345'


@responses.activate
def test_entity_url(service):
    """Test correct build of entity url"""

    # pylint: disable=redefined-outer-name

    responses.add(
        responses.GET,
        "{0}/MasterEntities('12345')".format(service.url),
        headers={'Content-type': 'application/json'},
        json={'d': {'Key': '12345'}},
        status=200)

    entity = service.entity_sets.MasterEntities.get_entity('12345').execute()
    assert entity.url == URL_ROOT + "/MasterEntities('12345')"


@responses.activate
def test_entity_entity_set_name(service):
    """Test correct entity set name"""

    # pylint: disable=redefined-outer-name

    responses.add(
        responses.GET,
        "{0}/MasterEntities('12345')".format(service.url),
        headers={'Content-type': 'application/json'},
        json={'d': {'Key': '12345'}},
        status=200)

    entity = service.entity_sets.MasterEntities.get_entity('12345').execute()
    assert entity.entity_set.name == "MasterEntities"


@responses.activate
def test_entity_key_simple(service):
    """Test simple key of entity"""

    # pylint: disable=redefined-outer-name

    responses.add(
        responses.GET,
        "{0}/MasterEntities('12345')".format(service.url),
        headers={'Content-type': 'application/json'},
        json={'d': {'Key': '12345'}},
        status=200)

    entity = service.entity_sets.MasterEntities.get_entity('12345').execute()
    assert len(entity.entity_key.key_properties) == 1
    assert entity.entity_key.key_properties[0].name == 'Key'


@responses.activate
def test_entity_key_complex(service):
    """Test complex key of entity"""

    # pylint: disable=redefined-outer-name

    responses.add(
        responses.GET,
        "{0}/TemperatureMeasurements(Sensor='sensor1',Date=datetime'2017-12-24T18:00:00')".format(service.url),
        headers={'Content-type': 'application/json'},
        json={'d': {
            'Sensor': 'sensor1',
            'Date': "/Date(1514138400000)/"
        }},
        status=200)

    entity_key = {
        'Sensor': 'sensor1',
        'Date': datetime.datetime(2017, 12, 24, 18, 0)
    }
    key_properties = set(entity_key.keys())

    entity = service.entity_sets.TemperatureMeasurements.get_entity(key=None, **entity_key).execute()
    assert key_properties == set(entity_property.name for entity_property in  entity.entity_key.key_properties)
    # check also python represantation of date
    assert entity.Date == datetime.datetime(2017, 12, 24, 18, 0, tzinfo=datetime.timezone.utc)


def test_get_entity_property_complex_key(service):
    """Check identification of entity with key consisting of multiple properites"""

    # pylint: disable=redefined-outer-name

    with pytest.raises(PyODataException) as e_info:
        service.entity_sets.TemperatureMeasurements.get_entity('12345')

    assert str(e_info.value).startswith('Key of entity type')


def test_entity_key_simple_valid(service):
    """Test valid single value for simple key"""

    # pylint: disable=redefined-outer-name

    key = EntityKey(
        service.schema.entity_type('MasterEntity'),
        '1')

    assert key.to_key_string() == "('1')"


def test_entity_key_simple_named_valid(service):
    """Test valid single named value for simple key"""

    key = EntityKey(
        service.schema.entity_type('MasterEntity'),
        Key='1')

    assert key.to_key_string() == "(Key='1')"


def test_entity_key_simple_named_invalid(service):
    """Test invalid single named value for simple key"""

    with pytest.raises(PyODataException) as e_info:
        EntityKey(
            service.schema.entity_type('MasterEntity'),
            XXX='1')

    assert str(e_info.value).startswith('Missing value for key property Key')


def test_entity_key_complex_valid(service):
    """Test valid creationg of complex key"""

    key = EntityKey(
        service.schema.entity_type('TemperatureMeasurement'),
        Sensor='sensor1', Date=datetime.datetime(2017, 12, 24, 18, 0))

    assert key.to_key_string() == "(Sensor='sensor1',Date=datetime'2017-12-24T18:00:00')"


def test_entity_key_complex_single_value(service):
    """Test rejection of single value for complex key"""

    with pytest.raises(PyODataException) as e_info:
        EntityKey(
            service.schema.entity_type('TemperatureMeasurement'),
            1)

    assert str(e_info.value).startswith('Key of entity type')


@responses.activate
def test_function_import_primitive(service):
    """Simple function call with primitive return type"""

    # pylint: disable=redefined-outer-name

    responses.add(
        responses.GET,
        "{0}/sum?A=2&B=4".format(service.url),
        headers={'Content-type': 'application/json'},
        json={'d': 6},
        status=200)

    result = service.functions.sum.parameter('A', 2).parameter('B', 4).execute()
    assert result == 6


@responses.activate
@patch('logging.Logger.warning')
def test_function_import_primitive_unexpected_status_code(mock_warning, service):
    """Simple function call should use status code 200"""

    # pylint: disable=redefined-outer-name

    responses.add(
        responses.GET,
        "{0}/sum?A=2&B=4".format(service.url),
        headers={'Content-type': 'application/json'},
        json={'d': 6},
        status=201)

    result = service.functions.sum.parameter('A', 2).parameter('B', 4).execute()
    mock_warning.assert_called_with(
        'The Function Import %s has replied with HTTP Status Code %d instead of 200',
        'sum', 201)


@responses.activate
def test_function_import_without_return_type(service):
    """A simple function call without return type"""

    # pylint: disable=redefined-outer-name

    responses.add(
        responses.GET,
        "{0}/refresh".format(service.url),
        status=204)

    result = service.functions.refresh.execute()
    assert result is None


@responses.activate
@patch('logging.Logger.warning')
def test_function_import_without_return_type_wrong_code(mock_warning, service):
    """A simple function call without return type should use status code 204"""

    # pylint: disable=redefined-outer-name

    responses.add(
        responses.GET,
        "{0}/refresh".format(service.url),
        status=200)

    result = service.functions.refresh.execute()
    assert result is None

    mock_warning.assert_called_with(
        'The No Return Function Import %s has replied with HTTP Status Code %d instead of 204',
        'refresh', 200)


@responses.activate
@patch('logging.Logger.warning')
def test_function_import_without_return_type_wrong_code(mock_warning, service):
    """A simple function call without return type should not return any data"""

    # pylint: disable=redefined-outer-name

    responses.add(
        responses.GET,
        "{0}/refresh".format(service.url),
        body=b'unexpected',
        status=204)

    result = service.functions.refresh.execute()
    assert result is None

    mock_warning.assert_called_with(
        'The No Return Function Import %s has returned content:\n%s',
        'refresh', 'unexpected')


@responses.activate
def test_function_import_http_redirect(service):
    """Function Imports do not support Redirects"""

    # pylint: disable=redefined-outer-name

    responses.add(
        responses.GET,
        "{0}/refresh".format(service.url),
        status=300)

    with pytest.raises(HttpError) as caught:
        service.functions.refresh.execute()

    assert str(caught.value) == 'Function Import refresh requires Redirection which is not supported'


@responses.activate
def test_function_import_http_bad_request(service):
    """Function Imports report user friendly error message for Bad Requests"""

    # pylint: disable=redefined-outer-name

    responses.add(
        responses.GET,
        "{0}/refresh".format(service.url),
        status=400)

    with pytest.raises(HttpError) as caught:
        service.functions.refresh.execute()

    assert str(caught.value) == 'Function Import refresh call has failed with status code 400'


@responses.activate
def test_function_import_http_sever_error(service):
    """Function Imports report user friendly error message for Server Errors"""

    # pylint: disable=redefined-outer-name

    responses.add(
        responses.GET,
        "{0}/refresh".format(service.url),
        status=500)

    with pytest.raises(HttpError) as caught:
        service.functions.refresh.execute()

    assert str(caught.value) == 'Server has encountered an error while processing Function Import refresh'


@responses.activate
def test_function_import_http_not_authorized(service):
    """Function Imports report user friendly error message for Not Authorized"""

    # pylint: disable=redefined-outer-name

    responses.add(
        responses.GET,
        "{0}/refresh".format(service.url),
        status=401)

    with pytest.raises(HttpError) as caught:
        service.functions.refresh.execute()

    assert str(caught.value) == 'Not authorized to call Function Import refresh'


@responses.activate
def test_function_import_http_forbidden(service):
    """Function Imports report user friendly error message for Forbidden"""

    # pylint: disable=redefined-outer-name

    responses.add(
        responses.GET,
        "{0}/refresh".format(service.url),
        status=403)

    with pytest.raises(HttpError) as caught:
        service.functions.refresh.execute()

    assert str(caught.value) == 'Missing privileges to call Function Import refresh'


@responses.activate
def test_function_import_http_forbidden(service):
    """Function Imports report user friendly error message for Not Allowed"""

    # pylint: disable=redefined-outer-name

    responses.add(
        responses.GET,
        "{0}/refresh".format(service.url),
        status=405)

    with pytest.raises(HttpError) as caught:
        service.functions.refresh.execute()

    assert str(caught.value) == 'Despite definition Function Import refresh does not support HTTP GET'


@responses.activate
def test_function_import_entity(service):
    """Function call with entity return type"""

    # pylint: disable=redefined-outer-name

    responses.add(
        responses.GET,
        '{0}/get_max'.format(service.url),
        headers={'Content-type': 'application/json'},
        json={'d': {
            'Sensor': 'Sensor-address',
            'Date': "/Date(1516614510000)/",
            'Value': '456.8d'
        }},
        status=200)

    result = service.functions.get_max.execute()
    assert isinstance(result, pyodata.v2.service.EntityProxy)
    assert result.Sensor == 'Sensor-address'
    assert result.Value == 456.8


@responses.activate
def test_update_entity(service):
    """Check updating of entity properties"""

    # pylint: disable=redefined-outer-name

    responses.add(
        responses.PATCH,
        "{0}/TemperatureMeasurements(Sensor='sensor1',Date=datetime'2017-12-24T18:00:00')".format(service.url),
        json={'d': {
            'Sensor': 'Sensor-address',
            'Date': "/Date(1714138400000)/",
            'Value': '34.0d'
        }},
        status=204)

    request = service.entity_sets.TemperatureMeasurements.update_entity(
        Sensor='sensor1',
        Date=datetime.datetime(2017, 12, 24, 18, 0))

    assert isinstance(request, pyodata.v2.service.EntityModifyRequest)

    request.set(Value=34.0)
    # Tests if update entity correctly calls 'to_json' method
    request.set(Date=datetime.datetime(2017, 12, 24, 19, 0))

    assert request._values['Value'] == '3.400000E+01'
    assert request._values['Date'] == '/Date(1514142000000)/'

    # If preformatted datetime is passed (e. g. you already replaced datetime instance with string which is
    # complaint with odata specification), 'to_json' does not update given value (for backward compatibility reasons)
    request.set(Date='/Date(1714138400000)/')
    assert request._values['Date'] == '/Date(1714138400000)/'

    request.execute()


@responses.activate
def test_delete_entity(service):
    """Check deleting of entity"""

    responses.add(responses.DELETE, f"{service.url}/Employees(23)", status=204)
    request = service.entity_sets.Employees.delete_entity(23)

    assert isinstance(request, pyodata.v2.service.EntityDeleteRequest)
    assert request.execute() is None


@responses.activate
def test_delete_entity_with_key(service):
    """Check deleting of entity with key"""

    responses.add(responses.DELETE, f"{service.url}/Employees(ID=23)", status=204)
    key = EntityKey(service.schema.entity_type('Employee'), ID=23)
    request = service.entity_sets.Employees.delete_entity(key=key)

    assert isinstance(request, pyodata.v2.service.EntityDeleteRequest)
    assert request.execute() is None


@responses.activate
def test_delete_entity_http_error(service):
    """Check if error is raisen when deleting unknown entity"""

    responses.add(responses.DELETE, f"{service.url}/Employees(ID=23)", status=404)
    key = EntityKey(service.schema.entity_type('Employee'), ID=23)
    request = service.entity_sets.Employees.delete_entity(key=key)

    assert isinstance(request, pyodata.v2.service.EntityDeleteRequest)

    with pytest.raises(HttpError) as caught_ex:
        request.execute()

    assert str(caught_ex.value).startswith('HTTP POST for Entity delete')
    assert caught_ex.value.response.status_code == 404


def test_update_entity_with_entity_key(service):
    """Make sure the method update_entity handles correctly the parameter key which is EntityKey"""

    # pylint: disable=redefined-outer-name


    key = EntityKey(
        service.schema.entity_type('TemperatureMeasurement'),
        Sensor='sensor1',
        Date=datetime.datetime(2017, 12, 24, 18, 0))

    query = service.entity_sets.TemperatureMeasurements.update_entity(key)
    assert query.get_path() == "TemperatureMeasurements(Sensor='sensor1',Date=datetime'2017-12-24T18:00:00')"


def test_update_entity_with_put_method_specified(service):
    """Make sure the method update_entity handles correctly when PUT method is specified"""

    # pylint: disable=redefined-outer-name


    key = EntityKey(
        service.schema.entity_type('TemperatureMeasurement'),
        Sensor='sensor1',
        Date=datetime.datetime(2017, 12, 24, 18, 0))

    query = service.entity_sets.TemperatureMeasurements.update_entity(key, method="PUT")
    assert query.get_method() == "PUT"


def test_update_entity_with_patch_method_specified(service):
    """Make sure the method update_entity handles correctly when PATCH method is specified"""

    # pylint: disable=redefined-outer-name


    key = EntityKey(
        service.schema.entity_type('TemperatureMeasurement'),
        Sensor='sensor1',
        Date=datetime.datetime(2017, 12, 24, 18, 0))

    query = service.entity_sets.TemperatureMeasurements.update_entity(key, method="PATCH")
    assert query.get_method() == "PATCH"

<<<<<<< HEAD
=======
def test_update_entity_with_merge_method_specified(service):
    """Make sure the method update_entity handles correctly when MERGE method is specified"""

    # pylint: disable=redefined-outer-name


    key = EntityKey(
        service.schema.entity_type('TemperatureMeasurement'),
        Sensor='sensor1',
        Date=datetime.datetime(2017, 12, 24, 18, 0))

    query = service.entity_sets.TemperatureMeasurements.update_entity(key, method='merge')
    assert query.get_method() == 'MERGE'

>>>>>>> d1725fa7

def test_update_entity_with_no_method_specified(service):
    """Make sure the method update_entity handles correctly when no method is specified"""

    # pylint: disable=redefined-outer-name


    key = EntityKey(
        service.schema.entity_type('TemperatureMeasurement'),
        Sensor='sensor1',
        Date=datetime.datetime(2017, 12, 24, 18, 0))

    query = service.entity_sets.TemperatureMeasurements.update_entity(key)
    assert query.get_method() == "PATCH"


<<<<<<< HEAD
=======
def test_update_entity_with_service_config_set_to_put(service):
    """Make sure the method update_entity handles correctly when no method is specified"""

    # pylint: disable=redefined-outer-name


    key = EntityKey(
        service.schema.entity_type('TemperatureMeasurement'),
        Sensor='sensor1',
        Date=datetime.datetime(2017, 12, 24, 18, 0))

    service.config['http']['update_method'] = "PUT"
    query = service.entity_sets.TemperatureMeasurements.update_entity(key)
    assert query.get_method() == "PUT"


>>>>>>> d1725fa7
def test_update_entity_with_wrong_method_specified(service):
    """Make sure the method update_entity raises ValueError when wrong method is specified"""

    # pylint: disable=redefined-outer-name


    key = EntityKey(
        service.schema.entity_type('TemperatureMeasurement'),
        Sensor='sensor1',
        Date=datetime.datetime(2017, 12, 24, 18, 0))

<<<<<<< HEAD
    with pytest.raises(ValueError):
        service.entity_sets.TemperatureMeasurements.update_entity(key, method="DELETE")
=======
    with pytest.raises(ValueError) as caught_ex:
        service.entity_sets.TemperatureMeasurements.update_entity(key, method='DELETE')

    assert str(caught_ex.value).startswith('The value "DELETE" is not on the list of allowed Entity Update HTTP Methods: PATCH, PUT, MERGE')
>>>>>>> d1725fa7


def test_get_entity_with_entity_key_and_other_params(service):
    """Make sure the method update_entity handles correctly the parameter key which is EntityKey"""

    # pylint: disable=redefined-outer-name

    key = EntityKey(
        service.schema.entity_type('TemperatureMeasurement'),
        Sensor='sensor1',
        Date=datetime.datetime(2017, 12, 24, 18, 0))

    query = service.entity_sets.TemperatureMeasurements.update_entity(key=key, Foo='Bar')
    assert query.get_path() == "TemperatureMeasurements(Sensor='sensor1',Date=datetime'2017-12-24T18:00:00')"


def test_get_entities_with_custom_headers(service):
    query = service.entity_sets.TemperatureMeasurements.get_entities()
    query.add_headers({"X-Foo": "bar"})

    assert query.get_headers() == {"Accept": "application/json", "X-Foo": "bar"}


def test_get_entity_with_custom_headers(service):
    key = EntityKey(
        service.schema.entity_type('TemperatureMeasurement'),
        Sensor='sensor1',
        Date=datetime.datetime(2017, 12, 24, 18, 0))

    query = service.entity_sets.TemperatureMeasurements.get_entity(key)
    query.add_headers({"X-Foo": "bar"})

    assert query.get_headers() == {"Accept": "application/json", "X-Foo": "bar"}


def test_update_entities_with_custom_headers(service):
    key = EntityKey(
        service.schema.entity_type('TemperatureMeasurement'),
        Sensor='sensor1',
        Date=datetime.datetime(2017, 12, 24, 18, 0))

    query = service.entity_sets.TemperatureMeasurements.update_entity(key)
    query.add_headers({"X-Foo": "bar"})

    assert query.get_headers() == {"Accept": "application/json", "Content-Type": "application/json", "X-Foo": "bar"}


def test_create_entity_with_custom_headers(service):
    query = service.entity_sets.TemperatureMeasurements.create_entity()
    query.add_headers({"X-Foo": "bar"})

    assert query.get_headers() == {"Accept": "application/json", "Content-Type": "application/json", "X-Requested-With": "X", "X-Foo": "bar"}


def test_create_entity_with_overwriting_custom_headers(service):
    query = service.entity_sets.TemperatureMeasurements.create_entity()
    query.add_headers({"X-Requested-With": "bar"})

    assert query.get_headers() == {"Accept": "application/json", "Content-Type": "application/json", "X-Requested-With": "bar"}


def test_create_entity_with_blank_custom_headers(service):
    query = service.entity_sets.TemperatureMeasurements.create_entity()
    query.add_headers({})

    assert query.get_headers() == {"Accept": "application/json", "Content-Type": "application/json", "X-Requested-With": "X"}


def test_pass_incorrect_header_type(service):
    query = service.entity_sets.TemperatureMeasurements.create_entity()

    with pytest.raises(TypeError) as ex:
        query.add_headers(69420)
        assert str(ex) == "TypeError: Headers must be of type 'dict' not <class 'int'>"


@responses.activate
def test_get_entities(service):
    """Get entities"""

    # pylint: disable=redefined-outer-name

    responses.add(
        responses.GET,
        "{0}/Employees".format(service.url),
        json={'d': {
            'results': [
                {
                    'ID': 669,
                    'NameFirst': 'Yennefer',
                    'NameLast': 'De Vengerberg'
                }
            ]
        }},
        status=200)

    request = service.entity_sets.Employees.get_entities()

    assert isinstance(request, pyodata.v2.service.QueryRequest)

    empls = request.execute()
    assert empls[0].ID == 669
    assert empls[0].NameFirst == 'Yennefer'
    assert empls[0].NameLast == 'De Vengerberg'

@responses.activate
def test_navigation_multi(service):
    """Get entities via navigation property"""

    # pylint: disable=redefined-outer-name

    responses.add(
        responses.GET,
        "{0}/Employees(23)/Addresses".format(service.url),
        json={'d': {
            'results': [
                {
                    'ID': 456,
                    'Street': 'Baker Street',
                    'City': 'London'
                },{
                    'ID': 457,
                    'Street': 'Lowth Road',
                    'City': 'London'
                },{
                    'ID': 458,
                    'Street': 'Warner Road',
                    'City': 'London'
                }
            ]
        }},
        status=200)

    request = service.entity_sets.Employees.get_entity(23).nav('Addresses').get_entities()

    assert isinstance(request, pyodata.v2.service.QueryRequest)

    addrs = request.execute()
    assert addrs[0].ID == 456
    assert addrs[0].Street == 'Baker Street'
    assert addrs[0].City == 'London'
    assert addrs[1].ID == 457
    assert addrs[1].Street == 'Lowth Road'
    assert addrs[1].City == 'London'
    assert addrs[2].ID == 458
    assert addrs[2].Street == 'Warner Road'
    assert addrs[2].City == 'London'


@responses.activate
def test_navigation(service):
    """Check getting entity via navigation property"""

    # pylint: disable=redefined-outer-name

    responses.add(
        responses.GET,
        "{0}/Employees(23)/Addresses(456)".format(service.url),
        json={'d': {
            'ID': 456,
            'Street': 'Baker Street',
            'City': 'London'
        }},
        status=200)

    request = service.entity_sets.Employees.get_entity(23).nav('Addresses').get_entity(456)

    assert isinstance(request, pyodata.v2.service.EntityGetRequest)

    addr = request.execute()
    assert addr.ID == 456
    assert addr.Street == 'Baker Street'
    assert addr.City == 'London'


@responses.activate
def test_navigation_1on1(service):
    """Check getting entity via navigation property"""

    # pylint: disable=redefined-outer-name

    responses.add(
        responses.GET,
        "{0}/Cars('Hadraplan')/IDPic".format(service.url),
        headers={'Content-type': 'application/json'},
        json = { 'd': {
            'CarName': 'Hadraplan',
            'Content': 'DEADBEAF',
            }
        },
        status=200)

    request = service.entity_sets.Cars.get_entity('Hadraplan').nav('IDPic')
    assert isinstance(request, pyodata.v2.service.EntityGetRequest)

    idpic_proxy = request.execute()
    assert isinstance(idpic_proxy, pyodata.v2.service.NavEntityProxy)

    assert idpic_proxy.entity_set._name == 'Cars'
    assert idpic_proxy._entity_type.name == 'CarIDPic'

    assert idpic_proxy.CarName == 'Hadraplan'
    assert idpic_proxy.Content == 'DEADBEAF'


@responses.activate
def test_navigation_1on1_get_value_without_proxy(service):
    """Check getting $value via navigation property"""

    # pylint: disable=redefined-outer-name

    responses.add(
        responses.GET,
        "{0}/Cars('Hadraplan')/IDPic/$value/".format(service.url),
        headers={'Content-type': 'application/jpeg'},
        body='DEADBEAF',
        status=200)

    request = service.entity_sets.Cars.get_entity('Hadraplan').nav('IDPic').get_value()
    assert isinstance(request, pyodata.v2.service.ODataHttpRequest)

    stream = request.execute()
    assert stream.content == b'DEADBEAF'


@responses.activate
def test_navigation_when_nes_in_another_ns(service):
    """Check whether it is possible to navigate when AssociationSet is defined
       in a different namespace.
   """

    # pylint: disable=redefined-outer-name

    responses.add(
        responses.GET,
        "{0}/Customers('Mammon')/Orders".format(service.url),
        json={'d': {'results' : [{
            'Number': '456',
            'Owner': 'Mammon',
        }]}},
        status=200)

    request = service.entity_sets.Customers.get_entity('Mammon').nav('Orders').get_entities()

    assert isinstance(request, pyodata.v2.service.GetEntitySetRequest)

    orders = request.execute()

    assert len(orders) == 1

    assert orders[0].Number == '456'
    assert orders[0].Owner == 'Mammon'


@responses.activate
def test_entity_get_value_1on1_with_proxy(service):
    """Check getting $value"""

    # pylint: disable=redefined-outer-name

    responses.add(
        responses.GET,
        "{0}/Cars('Hadraplan')/IDPic".format(service.url),
        headers={'Content-type': 'application/json'},
        json = { 'd': {
            'CarName': 'Hadraplan',
            'Content': 'DEADBEAF',
            }
        },
        status=200)

    responses.add(
        responses.GET,
        "{0}/Cars('Hadraplan')/IDPic/$value/".format(service.url),
        headers={'Content-type': 'application/jpeg'},
        body='DEADBEAF',
        status=200)

    request = service.entity_sets.Cars.get_entity('Hadraplan').nav('IDPic').execute().get_value()
    assert isinstance(request, pyodata.v2.service.ODataHttpRequest)

    stream = request.execute()
    assert stream.content == b'DEADBEAF'


@responses.activate
def test_entity_get_value_without_proxy(service):
    """Check getting $value without proxy"""

    # pylint: disable=redefined-outer-name

    responses.add(
        responses.GET,
        "{0}/CarIDPics('Hadraplan')/$value/".format(service.url),
        headers={'Content-type': 'application/jpeg'},
        body='DEADBEAF',
        status=200)

    request = service.entity_sets.CarIDPics.get_entity('Hadraplan').get_value()
    assert isinstance(request, pyodata.v2.service.ODataHttpRequest)

    stream = request.execute()
    assert stream.content == b'DEADBEAF'


@responses.activate
def test_entity_get_value_with_proxy(service):
    """Check getting $value with proxy"""

    # pylint: disable=redefined-outer-name

    responses.add(
        responses.GET,
        "{0}/CarIDPics('Hadraplan')".format(service.url),
        headers={'Content-type': 'application/json'},
        json = { 'd': {
            'CarName': 'Hadraplan',
            'Content': 'DEADBEAF',
            }
        },
        status=200)

    responses.add(
        responses.GET,
        "{0}/CarIDPics('Hadraplan')/$value/".format(service.url),
        headers={'Content-type': 'application/jpeg'},
        body='DEADBEAF',
        status=200)

    request = service.entity_sets.CarIDPics.get_entity('Hadraplan').execute().get_value()
    assert isinstance(request, pyodata.v2.service.ODataHttpRequest)

    stream = request.execute()
    assert stream.content == b'DEADBEAF'


@responses.activate
def test_entity_get_value_without_proxy_error(service):
    """Check getting $value without proxy"""

    # pylint: disable=redefined-outer-name

    responses.add(
        responses.GET,
        "{0}/CarIDPics('Hadraplan')/$value/".format(service.url),
        headers={'Content-type': 'text/plain'},
        body='Internal Server Error',
        status=500)

    with pytest.raises(HttpError) as caught_ex:
        service.entity_sets.CarIDPics.get_entity('Hadraplan').get_value().execute()

    assert str(caught_ex.value).startswith('HTTP GET for $value failed with status code 500')
    assert caught_ex.value.response.status_code == 500


@responses.activate
def test_navigation_create_entity(service):
    """Check creating entity via a navigation property"""

    # pylint: disable=redefined-outer-name

    responses.add(
        responses.POST,
        "{0}/Employees(23)/Addresses".format(service.url),
        json={'d': {
            'ID': 42,
            'Street': 'Holandska',
            'City': 'Brno'
        }},
        status=201)

    request = service.entity_sets.Employees.get_entity(23).nav('Addresses').create_entity()
    request.set(ID='42', Street='Holandska', City='Brno')

    assert isinstance(request, pyodata.v2.service.EntityCreateRequest)

    addr = request.execute()

    assert len(responses.calls) == 1

    assert addr.ID == 42
    assert addr.Street == 'Holandska'
    assert addr.City == 'Brno'


@responses.activate
def test_navigation_from_entity_multi(service):
    """Get entities via navigation property from entity proxy"""

    # pylint: disable=redefined-outer-name

    responses.add(
        responses.GET,
        "{0}/Employees(23)".format(service.url),
        json={'d': {
            'ID': 23,
            'NameFirst': 'Rob',
            'NameLast': 'Ickes'
        }},
        status=200)

    responses.add(
        responses.GET,
        "{0}/Employees(23)/Addresses".format(service.url),
        json={'d': {
            'results': [
                {
                    'ID': 456,
                    'Street': 'Baker Street',
                    'City': 'London'
                },{
                    'ID': 457,
                    'Street': 'Lowth Road',
                    'City': 'London'
                },{
                    'ID': 458,
                    'Street': 'Warner Road',
                    'City': 'London'
                }
            ]
        }},
        status=200)

    request = service.entity_sets.Employees.get_entity(23)

    assert isinstance(request, pyodata.v2.service.EntityGetRequest)

    emp = request.execute()

    request = emp.nav('Addresses').get_entities()

    assert isinstance(request, pyodata.v2.service.QueryRequest)

    addrs = request.execute()
    assert addrs[0].ID == 456
    assert addrs[0].Street == 'Baker Street'
    assert addrs[0].City == 'London'
    assert addrs[1].ID == 457
    assert addrs[1].Street == 'Lowth Road'
    assert addrs[1].City == 'London'
    assert addrs[2].ID == 458
    assert addrs[2].Street == 'Warner Road'
    assert addrs[2].City == 'London'


@responses.activate
def test_navigation_from_entity(service):
    """Check getting entity via navigation property from entity proxy"""

    # pylint: disable=redefined-outer-name

    responses.add(
        responses.GET,
        "{0}/Employees(23)".format(service.url),
        json={'d': {
            'ID': 23,
            'NameFirst': 'Rob',
            'NameLast': 'Ickes'
        }},
        status=200)

    responses.add(
        responses.GET,
        "{0}/Employees(23)/Addresses(456)".format(service.url),
        json={'d': {
            'ID': 456,
            'Street': 'Baker Street',
            'City': 'London'
        }},
        status=200)

    request = service.entity_sets.Employees.get_entity(23)

    assert isinstance(request, pyodata.v2.service.EntityGetRequest)

    emp = request.execute()

    request = emp.nav('Addresses').get_entity(456)

    addr = request.execute()
    assert addr.ID == 456
    assert addr.Street == 'Baker Street'
    assert addr.City == 'London'


# TODO add test_get_entity_with_guid


@responses.activate
def test_get_entity(service):
    """Check getting entities"""

    # pylint: disable=redefined-outer-name

    responses.add(
        responses.GET,
        "{0}/Employees(23)".format(service.url),
        json={'d': {
            'ID': 23,
            'NameFirst': 'Rob',
            'NameLast': 'Ickes'
        }},
        status=200)

    request = service.entity_sets.Employees.get_entity(23)

    assert isinstance(request, pyodata.v2.service.EntityGetRequest)

    emp = request.execute()
    assert emp.ID == 23
    assert emp.NameFirst == 'Rob'
    assert emp.NameLast == 'Ickes'


@responses.activate
def test_get_entity_expanded(service):
    """Check getting entities with expanded navigation properties"""

    # pylint: disable=redefined-outer-name

    responses.add(
        responses.GET,
        "{0}/Employees(23)".format(service.url),
        json={'d': {
            'ID': 23,
            'NameFirst': 'Rob',
            'NameLast': 'Ickes',
            'Addresses': {
                "results": [
                    {
                        'ID': 456,
                        'Street': 'Baker Street',
                        'City': 'London'
                    }
                ]
            }
        }},
        status=200)

    request = service.entity_sets.Employees.get_entity(23)
    assert isinstance(request, pyodata.v2.service.EntityGetRequest)

    emp = request.expand('Addresses').execute()

    assert emp.ID == 23
    assert emp.NameFirst == 'Rob'
    assert emp.NameLast == 'Ickes'

    assert emp.Addresses[0].ID == 456
    assert emp.Addresses[0].Street == 'Baker Street'
    assert emp.Addresses[0].City == 'London'


@responses.activate
def test_batch_request(service):
    """Batch requests"""

    # pylint: disable=redefined-outer-name

    response_body = (b'--batch_r1\n'
                     b'Content-Type: application/http\n'
                     b'Content-Transfer-Encoding: binary\n'
                     b'\n'
                     b'HTTP/1.1 200 OK\n'
                     b'Content-Type: application/json\n'
                     b'\n'
                     b'{"d": {"ID": 23, "NameFirst": "Rob", "NameLast": "Ickes", "Address": { "ID": 456, "Street": "Baker Street", "City": "London"} }}'
                     b'\n'
                     b'--batch_r1\n'
                     b'Content-Type: multipart/mixed; boundary=changeset_1\n'
                     b'\n'
                     b'--changeset_1\n'
                     b'Content-Type: application/http\n'
                     b'Content-Transfer-Encoding: binary\n'
                     b'\n'
                     b'HTTP/1.1 204 Updated\n'
                     b'Content-Type: application/json\n'
                     b'\n'
                     b"{b'd': {'Sensor': 'Sensor-address', 'Date': datetime\'2017-12-24T18:00\', 'Value': '34.0d'}}"
                     b'\n'
                     b'--changeset_1--\n'
                     b'\n'
                     b'--batch_r1--')

    responses.add(
        responses.POST,
        '{0}/$batch'.format(URL_ROOT),
        body=response_body,
        content_type='multipart/mixed; boundary=batch_r1',
        status=202)

    batch = service.create_batch('batch1')

    chset = service.create_changeset('chset1')

    employee_request = service.entity_sets.Employees.get_entity(23)

    temp_request = service.entity_sets.TemperatureMeasurements.update_entity(
        Sensor='sensor1',
        Date=datetime.datetime(2017, 12, 24, 18, 0)).set(Value=34.0)

    batch.add_request(employee_request)

    chset.add_request(temp_request)

    batch.add_request(chset)

    response = batch.execute()

    assert len(response) == 2

    employee_response = response[0]
    assert isinstance(employee_response, pyodata.v2.service.EntityProxy)

    chset_response = response[1]
    assert isinstance(chset_response, list)
    assert len(chset_response) == 1
    assert chset_response[0] is None   # response to update request is None


@responses.activate
def test_batch_request_failed_changeset(service):
    """Check single response for changeset"""

    # pylint: disable=redefined-outer-name

    response_body = ('--batch_r1\n'
                     'Content-Type: application/http\n'
                     'Content-Transfer-Encoding: binary\n'
                     '\n'
                     'HTTP/1.1 400 Bad Request\n'
                     'Content-Type: application/json;charset=utf-8'
                     ''
                     '{"error": "this is error description"}'
                     '--batch_r1--')

    responses.add(
        responses.POST,
        '{0}/$batch'.format(URL_ROOT),
        body=response_body,
        content_type='multipart/mixed; boundary=batch_r1',
        status=202)

    batch = service.create_batch('batch1')

    chset = service.create_changeset('chset1')

    employee_request1 = service.entity_sets.Employees.get_entity(23)
    employee_request2 = service.entity_sets.Employees.get_entity(23)

    chset.add_request(employee_request1)
    chset.add_request(employee_request2)

    batch.add_request(chset)

    with pytest.raises(HttpError) as e_info:
        batch.execute()

    assert str(e_info.value).startswith('Changeset cannot be processed')
    assert isinstance(e_info.value, HttpError)
    assert e_info.value.response.status_code == 400


def test_get_entity_with_entity_key(service):
    """Make sure the method get_entity handles correctly the parameter key which is EntityKey"""

    # pylint: disable=redefined-outer-name


    key = EntityKey(
        service.schema.entity_type('TemperatureMeasurement'),
        Sensor='sensor1',
        Date=datetime.datetime(2017, 12, 24, 18, 0))

    query = service.entity_sets.TemperatureMeasurements.get_entity(key)
    assert query.get_path() == "TemperatureMeasurements(Sensor='sensor1',Date=datetime'2017-12-24T18:00:00')"


def test_get_entity_with_entity_key_and_other_params(service):
    """Make sure the method get_entity handles correctly the parameter key which is EntityKey"""

    # pylint: disable=redefined-outer-name

    key = EntityKey(
        service.schema.entity_type('TemperatureMeasurement'),
        Sensor='sensor1',
        Date=datetime.datetime(2017, 12, 24, 18, 0))

    query = service.entity_sets.TemperatureMeasurements.get_entity(key=key, Foo='Bar')
    assert query.get_path() == "TemperatureMeasurements(Sensor='sensor1',Date=datetime'2017-12-24T18:00:00')"


def test_entity_proxy_equals(service):
    """Two entity proxies are equal if they hold the same data"""

    properties = {'Key': 'a', 'DataType': 'b', 'Data': 'c', 'DataName': 'd'}
    fst_entity = EntityProxy(service, service.entity_sets.MasterEntities,
                             service.schema.entity_type('MasterEntity'), properties)
    scn_entity = EntityProxy(service, service.entity_sets.MasterEntities,
                             service.schema.entity_type('MasterEntity'), properties)

    properties['DataType'] = 'g'
    thr_entity = EntityProxy(service, service.entity_sets.MasterEntities,
                             service.schema.entity_type('MasterEntity'), properties)

    assert fst_entity.equals(fst_entity)

    assert fst_entity.equals(scn_entity)
    assert scn_entity.equals(fst_entity)

    assert not fst_entity.equals(thr_entity)
    assert not scn_entity.equals(thr_entity)


def test_get_entity_set_query_filter_eq(service):
    """Test the operator 'eq' of $filter for humans"""

    # pylint: disable=redefined-outer-name, invalid-name

    request = service.entity_sets.MasterEntities.get_entities()
    filter_str = request.Key == 'foo'

    assert filter_str == "Key eq 'foo'"


def test_get_entity_set_query_filter_ne(service):
    """Test the operator 'ne' of $filter for humans"""

    # pylint: disable=redefined-outer-name, invalid-name

    request = service.entity_sets.MasterEntities.get_entities()
    filter_str = request.Key != 'bar'

    assert filter_str == "Key ne 'bar'"


def test_get_entity_set_query_filter_lt(service):
    """Test the operator 'lt' of $filter for humans"""

    # pylint: disable=redefined-outer-name, invalid-name

    request = service.entity_sets.Cars.get_entities()
    filter_str = request.Price < 2

    assert filter_str == "Price lt 2"


def test_get_entity_set_query_filter_le(service):
    """Test the operator 'le' of $filter for humans"""

    # pylint: disable=redefined-outer-name, invalid-name

    request = service.entity_sets.Cars.get_entities()
    filter_str = request.Price <= 2

    assert filter_str == "Price le 2"


def test_get_entity_set_query_filter_ge(service):
    """Test the operator 'ge' of $filter for humans"""

    # pylint: disable=redefined-outer-name, invalid-name

    request = service.entity_sets.Cars.get_entities()
    filter_str = request.Price >= 2

    assert filter_str == "Price ge 2"


def test_get_entity_set_query_filter_gt(service):
    """Test the operator 'gt' of $filter for humans"""

    # pylint: disable=redefined-outer-name, invalid-name

    request = service.entity_sets.Cars.get_entities()
    filter_str = request.Price > 2

    assert filter_str == "Price gt 2"


def test_get_entity_set_query_filter_and(service):
    """Test the operator 'and' of $filter for humans"""

    # pylint: disable=redefined-outer-name, invalid-name

    request = service.entity_sets.MasterEntities.get_entities()

    filter_str = GetEntitySetFilter.and_(request.Key == 'bar', request.DataType != 'foo')

    assert filter_str == "(Key eq 'bar' and DataType ne 'foo')"

    with pytest.raises(ExpressionError) as e_info:
        GetEntitySetFilter.and_()
    assert e_info.value.args[0] == 'The $filter operator \'and\' needs at least two operands'

    with pytest.raises(ExpressionError) as e_info:
        GetEntitySetFilter.and_('foo')
    assert e_info.value.args[0] == 'The $filter operator \'and\' needs at least two operands'


def test_get_entity_set_query_filter_or(service):
    """Test the operator 'and' of $filter for humans"""

    # pylint: disable=redefined-outer-name, invalid-name

    request = service.entity_sets.MasterEntities.get_entities()

    filter_str = GetEntitySetFilter.or_(request.Key == 'bar', request.DataType != 'foo')

    assert filter_str == "(Key eq 'bar' or DataType ne 'foo')"

    with pytest.raises(ExpressionError) as e_info:
        GetEntitySetFilter.or_()
    assert e_info.value.args[0] == 'The $filter operator \'or\' needs at least two operands'

    with pytest.raises(ExpressionError) as e_info:
        GetEntitySetFilter.or_('foo')
    assert e_info.value.args[0] == 'The $filter operator \'or\' needs at least two operands'


def test_get_entity_set_query_filter_property_error(service):
    """Test the operator 'and' of $filter for humans"""

    # pylint: disable=redefined-outer-name, invalid-name

    request = service.entity_sets.MasterEntities.get_entities()

    with pytest.raises(KeyError) as e_info:
        assert not request.Foo == 'bar'
    assert e_info.value.args[0] == 'Foo'


@responses.activate
def test_count(service):
    """Check getting $count"""

    # pylint: disable=redefined-outer-name

    responses.add(
        responses.GET,
        "{0}/Employees/$count".format(service.url),
        json=23,
        status=200)

    request = service.entity_sets.Employees.get_entities().count()

    assert isinstance(request, pyodata.v2.service.GetEntitySetRequest)

    assert request.execute() == 23


@responses.activate
def test_count_with_skip(service):
    """Check getting $count with $skip"""

    # pylint: disable=redefined-outer-name

    responses.add(
        responses.GET,
        "{0}/Employees/$count?$skip=12".format(service.url),
        json=11,
        status=200)

    request = service.entity_sets.Employees.get_entities().skip(12).count()

    assert isinstance(request, pyodata.v2.service.GetEntitySetRequest)

    assert request.execute() == 11


@responses.activate
def test_navigation_count(service):
    """Check getting $count via navigation property"""

    # pylint: disable=redefined-outer-name

    responses.add(
        responses.GET,
        "{0}/Employees(23)/Addresses/$count".format(service.url),
        json=458,
        status=200)

    addresses = service.entity_sets.Employees.get_entity(23).nav('Addresses').get_entities()
    request = addresses.count()

    assert isinstance(request, pyodata.v2.service.GetEntitySetRequest)

    assert request.execute() == 458


@responses.activate
def test_navigation_count_with_filter(service):
    """Check getting $count via navigation property with $filter"""

    # pylint: disable=redefined-outer-name

    responses.add(
        responses.GET,
        "{0}/Employees(23)/Addresses/$count?%24filter=City%2520eq%2520%2527London%2527".format(service.url),
        json=3,
        status=200)

    addresses = service.entity_sets.Employees.get_entity(23).nav('Addresses').get_entities()
    request = addresses.filter(addresses.City == 'London').count()

    assert isinstance(request, pyodata.v2.service.GetEntitySetRequest)

    assert request.execute() == 3


@responses.activate
def test_create_entity_with_datetime(service):
    """
        Basic test on creating entity with datetime
        Also tzinfo is set to simulate user passing datetime object with different timezone than UTC
    """

    # https://stackoverflow.com/questions/17976063/how-to-create-tzinfo-when-i-have-utc-offset
    class MyUTCOffsetTimezone(datetime.tzinfo):

        def __init__(self, offset=19800, name=None):
            self.offset = datetime.timedelta(seconds=offset)
            self.name = name or self.__class__.__name__

        def utcoffset(self, dt):
            return self.offset

        def tzname(self, dt):
            return self.name

        def dst(self, dt):
            return datetime.timedelta(0)

    # pylint: disable=redefined-outer-name

    responses.add(
        responses.POST,
        "{0}/TemperatureMeasurements".format(service.url),
        headers={'Content-type': 'application/json'},
        json={'d': {
            'Sensor': 'Sensor1',
            'Date': '/Date(1514138400000)/',
            'Value': '34.0d'
        }},
        status=201)


    # Offset -18000 sec is for America/Chicago (CDT) timezone
    request = service.entity_sets.TemperatureMeasurements.create_entity().set(**{
        'Sensor': 'Sensor1',
        'Date': datetime.datetime(2017, 12, 24, 18, 0, tzinfo=MyUTCOffsetTimezone(-18000)),
        'Value': 34.0
    })

    assert request._values['Date'] == '/Date(1514138400000)/'

    result = request.execute()
    assert result.Date == datetime.datetime(2017, 12, 24, 18, 0, tzinfo=datetime.timezone.utc)


@responses.activate
def test_parsing_of_datetime_before_unix_time(service):
    """Test DateTime handling of time before 1970"""

    # pylint: disable=redefined-outer-name

    responses.add(
        responses.POST,
        "{0}/TemperatureMeasurements".format(service.url),
        headers={'Content-type': 'application/json'},
        json={'d': {
            'Sensor': 'Sensor1',
            'Date': '/Date(-777877200000)/',
            'Value': '34.0d'
        }},
        status=201)

    request = service.entity_sets.TemperatureMeasurements.create_entity().set(**{
        'Sensor': 'Sensor1',
        'Date': datetime.datetime(1945, 5, 8, 19, 0),
        'Value': 34.0
    })

    assert request._values['Date'] == '/Date(-777877200000)/'

    result = request.execute()
    assert result.Date == datetime.datetime(1945, 5, 8, 19, 0, tzinfo=datetime.timezone.utc)<|MERGE_RESOLUTION|>--- conflicted
+++ resolved
@@ -687,8 +687,6 @@
     query = service.entity_sets.TemperatureMeasurements.update_entity(key, method="PATCH")
     assert query.get_method() == "PATCH"
 
-<<<<<<< HEAD
-=======
 def test_update_entity_with_merge_method_specified(service):
     """Make sure the method update_entity handles correctly when MERGE method is specified"""
 
@@ -703,7 +701,6 @@
     query = service.entity_sets.TemperatureMeasurements.update_entity(key, method='merge')
     assert query.get_method() == 'MERGE'
 
->>>>>>> d1725fa7
 
 def test_update_entity_with_no_method_specified(service):
     """Make sure the method update_entity handles correctly when no method is specified"""
@@ -720,8 +717,6 @@
     assert query.get_method() == "PATCH"
 
 
-<<<<<<< HEAD
-=======
 def test_update_entity_with_service_config_set_to_put(service):
     """Make sure the method update_entity handles correctly when no method is specified"""
 
@@ -738,7 +733,6 @@
     assert query.get_method() == "PUT"
 
 
->>>>>>> d1725fa7
 def test_update_entity_with_wrong_method_specified(service):
     """Make sure the method update_entity raises ValueError when wrong method is specified"""
 
@@ -750,15 +744,10 @@
         Sensor='sensor1',
         Date=datetime.datetime(2017, 12, 24, 18, 0))
 
-<<<<<<< HEAD
-    with pytest.raises(ValueError):
-        service.entity_sets.TemperatureMeasurements.update_entity(key, method="DELETE")
-=======
     with pytest.raises(ValueError) as caught_ex:
         service.entity_sets.TemperatureMeasurements.update_entity(key, method='DELETE')
 
     assert str(caught_ex.value).startswith('The value "DELETE" is not on the list of allowed Entity Update HTTP Methods: PATCH, PUT, MERGE')
->>>>>>> d1725fa7
 
 
 def test_get_entity_with_entity_key_and_other_params(service):
