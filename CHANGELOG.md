# Change Log
All notable changes to this project will be documented in this file.

The format is based on [Keep a Changelog](http://keepachangelog.com/)
and this project adheres to [Semantic Versioning](http://semver.org/).

## [Unreleased]
- model: split properties schema.entity_types/complex_types and their generated Collections - Petr Hanak

### Fixed
- Fix Edm.Binary literal representation - Daniel Balko

<<<<<<< HEAD
### Fixed
- Datetime support for Edm.DateTimeOffset - Reto Schneider
- Disallow creation of non-UTC Edm.DateTime - Reto Schneider
=======
### Removed
- Python 3.6 (after its EOL) is no longer supported by pyodata. Python 3.7 is now minimal supported version.
>>>>>>> 674fab0d

## [1.7.1]

### Fixed
- Workaround for screwed up date values - Timo S.
- Always escape special chars in URL query params - Simon Brulhart
- Helper for obtaining a token for services coming from SAP BTP, ABAP environment - Stoyko Stoev

## [1.7.0]

### Added
- Add inlinecount support - Stoyko Stoev
- Add a ProgramError exception - Stoyko Stoev
- Add is_valid schema property - Petr Hanak

### Fixed
- Passing custom URL query parameters for Entity Requests - Sylvain Fankhauser

## [1.6.0]

### Added
- Specify PATCH, PUT, or MERGE method for EntityUpdateRequest - Barton Ip
- Add a Service wide configuration (e.g. http.update\_method) - Jakub Filak
- <, <=, >, >= operators on GetEntitySetFilter - Barton Ip
- Django style filtering - Barton Ip
- Add etag property to EntityProxy - Martin Miksik

### Fixed
- URL encode $filter contents - Barton Ip
- JSON errors caused by invalid content length of Batch responses - Barton Ip
- Invalid test case - test_create_entity_nested_list - Martin Miksik

### Changed
- ODataHttpResponse.from_string produces header of type {header: value} instead of [(header, value)] - Martin Miksik

## [1.5.0]

### Added
- support for Edm.Float - Jakub Filak

### Changed
- handle GET EntitySet payload without the member results - Jakub Filak
- both Literal and JSON DateTimes has Timezone set to UTC - Jakub Filak

### Fixed
- removed superfluous debug print when parsing FunctionImports from metadata - Jakub Filak
- property 'Nullable' attributes are correctly parsed and respected - Vasilii Khomutov
- use correct type of deserialization of Literal (URL) structure values - Jakub Filak
- null values are correctly handled - Jakub Filak

## [1.4.0]

### Added
- Client can be created from local metadata - Jakub Filak
- support all standard EDM schema versions - Jakub Filak

### Fixed
- make sure configured error policies are applied for Annotations referencing
  unknown type/member - Martin Miksik

## [1.3.0]

### Added
- support Edm.EnumType - Martin Miksik
- support for permissive parsing of $metadata - Martin Miksik
- support deleting Entities - Martin Miksik

### Changed
- Emd.Int64 literals do no need to have the suffix L - Jakub Filak
- more user friendly Function call errors - Jakub Filak

### Fixed
- correctly handle calls to Function Imports without return type - Jakub Filak
- correctly serialize DateTime values to JSON in create/update methods - Martin Miksik
- remove timezone info from DateTime URL literals - Martin Miksik

## [1.2.3]

### Added
- add support for whitelisted and custom namespaces - Martin Miksik
- add Microsoft's edm namespace to whitelisted namespaces - Martin Miksik

## [1.2.2]

### Fixed
- fix parsing of Namespaces with several dots - Jakub Filak

## [1.2.1]

### Changed
- handle association set ends with same entity sets - Lubos Mjachky

## [1.2.0]

### Added
- add implementation of $count - FedorSelitsky

### Fixed
- fix searching for Associations Set without Namespace - Jakub Filak

### Changed
- reword error messages for Association Sets - Jakub Filak

## [1.1.2]

### Fixed
- client: correctly detect MIME of $metadata - Jakub Filak

### Changed
- dependencies: Update setup.py - minimal lxml instead of pinned. - Petr Hanak

## 1.1.1 - First PIP package release

[Unreleased]: https://github.com/SAP/python-pyodata/compare/1.7.1...HEAD
[1.7.1]: https://github.com/SAP/python-pyodata/compare/1.7.0...1.7.1
[1.7.0]: https://github.com/SAP/python-pyodata/compare/1.6.0...1.7.0
[1.6.0]: https://github.com/SAP/python-pyodata/compare/1.5.0...1.6.0
[1.5.0]: https://github.com/SAP/python-pyodata/compare/1.4.0...1.5.0
[1.4.0]: https://github.com/SAP/python-pyodata/compare/1.3.0...1.4.0
[1.3.0]: https://github.com/SAP/python-pyodata/compare/1.2.3...1.3.0
[1.2.3]: https://github.com/SAP/python-pyodata/compare/1.2.2...1.2.3
[1.2.2]: https://github.com/SAP/python-pyodata/compare/1.2.1...1.2.2
[1.2.1]: https://github.com/SAP/python-pyodata/compare/1.2.0...1.2.1
[1.2.0]: https://github.com/SAP/python-pyodata/compare/1.1.2...1.2.0
[1.1.2]: https://github.com/SAP/python-pyodata/compare/1.1.1...1.1.2<|MERGE_RESOLUTION|>--- conflicted
+++ resolved
@@ -5,19 +5,15 @@
 and this project adheres to [Semantic Versioning](http://semver.org/).
 
 ## [Unreleased]
-- model: split properties schema.entity_types/complex_types and their generated Collections - Petr Hanak
 
 ### Fixed
 - Fix Edm.Binary literal representation - Daniel Balko
-
-<<<<<<< HEAD
-### Fixed
 - Datetime support for Edm.DateTimeOffset - Reto Schneider
 - Disallow creation of non-UTC Edm.DateTime - Reto Schneider
-=======
+- Split properties schema.entity_types/complex_types and their generated Collections - Petr Hanak
+
 ### Removed
-- Python 3.6 (after its EOL) is no longer supported by pyodata. Python 3.7 is now minimal supported version.
->>>>>>> 674fab0d
+- Python 3.6 (after its EOL) is no longer supported by pyodata. Python 3.7 is now minimal supported version. - Petr Hanak
 
 ## [1.7.1]
 
