--- conflicted
+++ resolved
@@ -7,12 +7,8 @@
 ## [Unreleased]
 
 ### Added
-<<<<<<< HEAD
-- Specify PATCH or PUT method for EntityUpdateRequest - Barton Ip
-=======
 - Specify PATCH, PUT, or MERGE method for EntityUpdateRequest - Barton Ip
 - Add a Service wide configuration (e.g. http.update\_method) - Jakub Filak
->>>>>>> 2d7cd160
 - <, <=, >, >= operators on GetEntitySetFilter - Barton Ip
 
 ### Fixed
